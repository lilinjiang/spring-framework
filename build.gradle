--- conflicted
+++ resolved
@@ -19,7 +19,6 @@
 }
 
 configure(allprojects) { project ->
-<<<<<<< HEAD
 	repositories {
 		mavenCentral()
 		maven { url "https://repo.spring.io/libs-spring-framework-build" }
@@ -28,277 +27,6 @@
 		}
 		if (version.endsWith('-SNAPSHOT')) {
 			maven { url "https://repo.spring.io/snapshot" }
-=======
-	apply plugin: "io.spring.dependency-management"
-
-	dependencyManagement {
-		imports {
-			mavenBom "com.fasterxml.jackson:jackson-bom:2.12.7"
-			mavenBom "io.netty:netty-bom:4.1.85.Final"
-			mavenBom "io.projectreactor:reactor-bom:2020.0.24"
-			mavenBom "io.r2dbc:r2dbc-bom:Arabba-SR13"
-			mavenBom "io.rsocket:rsocket-bom:1.1.3"
-			mavenBom "org.eclipse.jetty:jetty-bom:9.4.49.v20220914"
-			mavenBom "org.jetbrains.kotlin:kotlin-bom:1.5.32"
-			mavenBom "org.jetbrains.kotlinx:kotlinx-coroutines-bom:1.5.2"
-			mavenBom "org.jetbrains.kotlinx:kotlinx-serialization-bom:1.2.2"
-			mavenBom "org.junit:junit-bom:5.8.2"
-		}
-		dependencies {
-			dependencySet(group: 'org.apache.logging.log4j', version: '2.19.0') {
-				entry 'log4j-api'
-				entry 'log4j-core'
-				entry 'log4j-jul'
-				entry 'log4j-slf4j-impl'
-			}
-			dependency "org.slf4j:slf4j-api:1.7.36"
-			dependency("com.google.code.findbugs:findbugs:3.0.1") {
-				exclude group: "dom4j", name: "dom4j"
-			}
-			dependency "com.google.code.findbugs:jsr305:3.0.2"
-
-			dependencySet(group: 'org.aspectj', version: '1.9.7') {
-				entry 'aspectjrt'
-				entry 'aspectjtools'
-				entry 'aspectjweaver'
-			}
-			dependencySet(group: 'org.codehaus.groovy', version: '3.0.9') {
-				entry 'groovy'
-				entry 'groovy-jsr223'
-				entry 'groovy-templates'  // requires findbugs for warning-free compilation
-				entry 'groovy-test'
-				entry 'groovy-xml'
-			}
-
-			dependency "io.reactivex:rxjava:1.3.8"
-			dependency "io.reactivex:rxjava-reactive-streams:1.2.1"
-			dependency "io.reactivex.rxjava2:rxjava:2.2.21"
-			dependency "io.reactivex.rxjava3:rxjava:3.1.5"
-			dependency "io.smallrye.reactive:mutiny:1.8.0"
-			dependency "io.projectreactor.tools:blockhound:1.0.6.RELEASE"
-
-			dependency "com.caucho:hessian:4.0.63"
-			dependency "com.fasterxml:aalto-xml:1.3.1"
-			dependency("com.fasterxml.woodstox:woodstox-core:6.2.8") {
-				exclude group: "stax", name: "stax-api"
-			}
-			dependency "com.google.code.gson:gson:2.8.9"
-			dependency "com.google.protobuf:protobuf-java-util:3.19.3"
-			dependency "com.googlecode.protobuf-java-format:protobuf-java-format:1.4"
-			dependency("com.thoughtworks.xstream:xstream:1.4.19") {
-				exclude group: "xpp3", name: "xpp3_min"
-				exclude group: "xmlpull", name: "xmlpull"
-			}
-			dependency "org.apache.johnzon:johnzon-jsonb:1.2.18"
-			dependency("org.codehaus.jettison:jettison:1.3.8") {
-				exclude group: "stax", name: "stax-api"
-			}
-			dependencySet(group: 'org.jibx', version: '1.3.3') {
-				entry 'jibx-bind'
-				entry 'jibx-run'
-			}
-			dependency "org.ogce:xpp3:1.1.6"
-			dependency "org.yaml:snakeyaml:1.30"
-
-			dependency "com.h2database:h2:2.1.214"
-			dependency "com.github.ben-manes.caffeine:caffeine:2.9.3"
-			dependency "com.github.librepdf:openpdf:1.3.30"
-			dependency "com.rometools:rome:1.18.0"
-			dependency "commons-io:commons-io:2.5"
-			dependency "io.vavr:vavr:0.10.4"
-			dependency "net.sf.jopt-simple:jopt-simple:5.0.4"
-			dependencySet(group: 'org.apache.activemq', version: '5.16.2') {
-				entry 'activemq-broker'
-				entry('activemq-kahadb-store') {
-					exclude group: "org.springframework", name: "spring-context"
-				}
-				entry 'activemq-stomp'
-			}
-			dependency "org.apache.bcel:bcel:6.0"
-			dependency "org.apache.commons:commons-pool2:2.9.0"
-			dependencySet(group: 'org.apache.derby', version: '10.14.2.0') {
-				entry 'derby'
-				entry 'derbyclient'
-			}
-			dependency "org.apache.poi:poi-ooxml:4.1.2"
-			dependency "org.apache-extras.beanshell:bsh:2.0b6"
-			dependency "org.freemarker:freemarker:2.3.31"
-			dependency "org.hsqldb:hsqldb:2.5.2"
-			dependency "org.quartz-scheduler:quartz:2.3.2"
-			dependency "org.codehaus.fabric3.api:commonj:1.1.0"
-			dependency "net.sf.ehcache:ehcache:2.10.6"
-			dependency "org.ehcache:jcache:1.0.1"
-			dependency "org.ehcache:ehcache:3.4.0"
-			dependency "org.hibernate:hibernate-core:5.4.33.Final"
-			dependency "org.hibernate:hibernate-validator:6.2.5.Final"
-			dependency "org.webjars:webjars-locator-core:0.48"
-			dependency "org.webjars:underscorejs:1.8.3"
-
-			dependencySet(group: 'org.apache.tomcat', version: '9.0.68') {
-				entry 'tomcat-util'
-				entry('tomcat-websocket') {
-					exclude group: "org.apache.tomcat", name: "tomcat-servlet-api"
-					exclude group: "org.apache.tomcat", name: "tomcat-websocket-api"
-				}
-			}
-			dependencySet(group: 'org.apache.tomcat.embed', version: '9.0.68') {
-				entry 'tomcat-embed-core'
-				entry 'tomcat-embed-websocket'
-			}
-			dependencySet(group: 'io.undertow', version: '2.2.21.Final') {
-				entry 'undertow-core'
-				entry('undertow-servlet') {
-					exclude group: "org.jboss.spec.javax.servlet", name: "jboss-servlet-api_4.0_spec"
-					exclude group: "org.jboss.spec.javax.annotation", name: "jboss-annotations-api_1.3_spec"
-				}
-				entry('undertow-websockets-jsr') {
-					exclude group: "org.jboss.spec.javax.websocket", name: "jboss-websocket-api_1.1_spec"
-				}
-			}
-
-			dependency "org.eclipse.jetty:jetty-reactive-httpclient:1.1.13"
-			dependency 'org.apache.httpcomponents.client5:httpclient5:5.1.3'
-			dependency 'org.apache.httpcomponents.core5:httpcore5-reactive:5.1.3'
-			dependency("org.apache.httpcomponents:httpclient:4.5.13") {
-				exclude group: "commons-logging", name: "commons-logging"
-			}
-			dependency("org.apache.httpcomponents:httpasyncclient:4.1.5") {
-				exclude group: "commons-logging", name: "commons-logging"
-			}
-			dependencySet(group: 'com.squareup.okhttp3', version: '3.14.9') {
-				entry 'okhttp'
-				entry 'mockwebserver'
-			}
-
-			dependency "org.jruby:jruby:9.2.20.1"
-			dependency "org.python:jython-standalone:2.7.1"
-			dependency "org.mozilla:rhino:1.7.11"
-
-			dependency "commons-fileupload:commons-fileupload:1.4"
-			dependency "org.synchronoss.cloud:nio-multipart-parser:1.1.0"
-
-			dependency("org.dom4j:dom4j:2.1.3") {
-				exclude group: "jaxen", name: "jaxen"
-				exclude group: "net.java.dev.msv", name: "xsdlib"
-				exclude group: "pull-parser", name: "pull-parser"
-				exclude group: "xpp3", name: "xpp3"
-			}
-			dependency("jaxen:jaxen:1.2.0") {
-				exclude group: "dom4j", name: "dom4j"
-			}
-
-			dependency("junit:junit:4.13.2") {
-				exclude group: "org.hamcrest", name: "hamcrest-core"
-			}
-			dependency("de.bechte.junit:junit-hierarchicalcontextrunner:4.12.1") {
-				exclude group: "junit", name: "junit"
-			}
-			dependency "org.testng:testng:7.4.0"
-			dependency "org.junit.support:testng-engine:1.0.4"
-			dependency "org.hamcrest:hamcrest:2.2"
-			dependency "org.awaitility:awaitility:3.1.6"
-			dependency "org.assertj:assertj-core:3.23.0"
-			dependencySet(group: 'org.xmlunit', version: '2.9.0') {
-				entry 'xmlunit-assertj'
-				entry('xmlunit-matchers') {
-					exclude group: "org.hamcrest", name: "hamcrest-core"
-				}
-			}
-			dependencySet(group: 'org.mockito', version: '4.8.1') {
-				entry('mockito-core') {
-					exclude group: "org.hamcrest", name: "hamcrest-core"
-				}
-				entry 'mockito-junit-jupiter'
-			}
-			dependency "io.mockk:mockk:1.12.1"
-
-			dependency("net.sourceforge.htmlunit:htmlunit:2.66.0") {
-				exclude group: "commons-logging", name: "commons-logging"
-			}
-			dependency("org.seleniumhq.selenium:htmlunit-driver:2.66.0") {
-				exclude group: "commons-logging", name: "commons-logging"
-			}
-			dependency("org.seleniumhq.selenium:selenium-java:3.141.59") {
-				exclude group: "commons-logging", name: "commons-logging"
-				exclude group: "io.netty", name: "netty"
-			}
-			dependency "org.skyscreamer:jsonassert:1.5.0"
-			dependency "com.jayway.jsonpath:json-path:2.7.0"
-			dependency "org.bouncycastle:bcpkix-jdk18on:1.71"
-
-			dependencySet(group: 'org.apache.tiles', version: '3.0.8') {
-				entry 'tiles-api'
-				entry('tiles-core', withoutJclOverSlf4j)
-				entry('tiles-servlet', withoutJclOverSlf4j)
-				entry('tiles-jsp', withoutJclOverSlf4j)
-				entry('tiles-el', withoutJclOverSlf4j)
-				entry('tiles-extras') {
-					exclude group: "org.springframework", name: "spring-web"
-					exclude group: "org.slf4j", name: "jcl-over-slf4j"
-				}
-			}
-			dependency("org.apache.taglibs:taglibs-standard-jstlel:1.2.5") {
-				exclude group: "org.apache.taglibs", name: "taglibs-standard-spec"
-			}
-
-			dependency "com.ibm.websphere:uow:6.0.2.17"
-			dependency "com.jamonapi:jamon:2.82"
-			dependency "joda-time:joda-time:2.10.13"
-			dependency "org.eclipse.persistence:org.eclipse.persistence.jpa:2.7.10"
-			dependency "org.javamoney:moneta:1.3"
-
-			dependency "com.sun.activation:javax.activation:1.2.0"
-			dependency "com.sun.mail:javax.mail:1.6.2"
-			dependencySet(group: 'com.sun.xml.bind', version: '2.3.0.1') {
-				entry 'jaxb-core'
-				entry 'jaxb-impl'
-				entry 'jaxb-xjc'
-			}
-
-			dependency "javax.activation:javax.activation-api:1.2.0"
-			dependency "javax.annotation:javax.annotation-api:1.3.2"
-			dependency "javax.cache:cache-api:1.1.0"
-			dependency "javax.ejb:javax.ejb-api:3.2"
-			dependency "javax.el:javax.el-api:3.0.1-b04"
-			dependency "javax.enterprise.concurrent:javax.enterprise.concurrent-api:1.0"
-			dependency "javax.faces:javax.faces-api:2.2"
-			dependency "javax.inject:javax.inject:1"
-			dependency "javax.inject:javax.inject-tck:1"
-			dependency "javax.interceptor:javax.interceptor-api:1.2.2"
-			dependency "javax.jms:javax.jms-api:2.0.1"
-			dependency "javax.json:javax.json-api:1.1.4"
-			dependency "javax.json.bind:javax.json.bind-api:1.0"
-			dependency "javax.mail:javax.mail-api:1.6.2"
-			dependency "javax.money:money-api:1.0.3"
-			dependency "javax.resource:javax.resource-api:1.7.1"
-			dependency "javax.servlet:javax.servlet-api:4.0.1"
-			dependency "javax.servlet.jsp:javax.servlet.jsp-api:2.3.2-b02"
-			dependency "javax.servlet.jsp.jstl:javax.servlet.jsp.jstl-api:1.2.1"
-			dependency "javax.transaction:javax.transaction-api:1.3"
-			dependency "javax.validation:validation-api:2.0.1.Final"
-			dependency "javax.websocket:javax.websocket-api:1.1"
-			dependency "javax.xml.bind:jaxb-api:2.3.1"
-			dependency "javax.xml.ws:jaxws-api:2.3.1"
-
-			dependency "org.eclipse.persistence:javax.persistence:2.2.0"
-
-			// Substitute for "javax.management:jmxremote_optional:1.0.1_04" which
-			// is not available on Maven Central
-			dependency "org.glassfish.external:opendmk_jmxremote_optional_jar:1.0-b01-ea"
-			dependency "org.glassfish:javax.el:3.0.1-b08"
-			dependency "org.glassfish.main:javax.jws:4.0-b33"
-			dependency "org.glassfish.tyrus:tyrus-container-servlet:1.13.1"
-		}
-		generatedPomCustomization {
-			enabled = false
-		}
-		resolutionStrategy {
-			cacheChangingModulesFor 0, "seconds"
-		}
-		repositories {
-			mavenCentral()
-			maven { url "https://repo.spring.io/libs-spring-framework-build" }
->>>>>>> d7d44c6c
 		}
 	}
 	configurations.all {
