--- conflicted
+++ resolved
@@ -192,21 +192,12 @@
 	 * case of {@code CLIENT_ACKNOWLEDGE} or {@code SESSION_TRANSACTED}
 	 * having been requested.
 	 * @param bw the BeanWrapper wrapping the ActivationSpec object
-<<<<<<< HEAD
-	 * @param ackMode the configured acknowledge mode
-	 * (according to the constants in {@link jakarta.jms.Session}
+	 * @param ackMode the configured acknowledgment mode
+	 * (according to the constants in {@link jakarta.jms.Session})
 	 * @see jakarta.jms.Session#AUTO_ACKNOWLEDGE
 	 * @see jakarta.jms.Session#DUPS_OK_ACKNOWLEDGE
 	 * @see jakarta.jms.Session#CLIENT_ACKNOWLEDGE
 	 * @see jakarta.jms.Session#SESSION_TRANSACTED
-=======
-	 * @param ackMode the configured acknowledgment mode
-	 * (according to the constants in {@link javax.jms.Session})
-	 * @see javax.jms.Session#AUTO_ACKNOWLEDGE
-	 * @see javax.jms.Session#DUPS_OK_ACKNOWLEDGE
-	 * @see javax.jms.Session#CLIENT_ACKNOWLEDGE
-	 * @see javax.jms.Session#SESSION_TRANSACTED
->>>>>>> 46db3729
 	 */
 	protected void applyAcknowledgeMode(BeanWrapper bw, int ackMode) {
 		if (ackMode == Session.SESSION_TRANSACTED) {
