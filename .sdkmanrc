--- conflicted
+++ resolved
@@ -1,7 +1,3 @@
 # Enable auto-env through the sdkman_auto_env config
 # Add key=value pairs of SDKs to use below
-<<<<<<< HEAD
-java=17.0.3.1-librca
-=======
-java=8.0.342-librca
->>>>>>> f7b94fc3
+java=17.0.4-librca